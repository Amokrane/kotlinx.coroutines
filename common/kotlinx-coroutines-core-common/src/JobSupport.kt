--- conflicted
+++ resolved
@@ -599,22 +599,17 @@
      */
     internal open val onCancelComplete: Boolean get() = false
 
+    // external cancel without cause, never invoked implicitly from internal machinery
+    public override fun cancel(): Boolean =
+        cancel(null) // must delegate here, because some classes override cancel(x)
+
     // external cancel with (optional) cause, never invoked implicitly from internal machinery
     public override fun cancel(cause: Throwable?): Boolean =
         cancelImpl(cause) && handlesException
 
-<<<<<<< HEAD
     // parent is reporting failure to a child child
     public final override fun parentCancelled(parentJob: Job) {
         cancelImpl(parentJob)
-=======
-    public override fun cancel(): Boolean = cancel(null)
-
-    public override fun cancel(cause: Throwable?): Boolean = when (onCancelMode) {
-        ON_CANCEL_MAKE_CANCELLING -> makeCancelling(cause)
-        ON_CANCEL_MAKE_COMPLETING -> makeCompleting(Cancelled(this, cause))
-        else -> error("Invalid onCancelMode $onCancelMode")
->>>>>>> f3071595
     }
 
     // child was cancelled with cause
@@ -702,7 +697,7 @@
 
     // Performs promotion of incomplete coroutine state to NodeList for the purpose of
     // converting coroutine state to Failing, returns null when need to retry
-    private fun getOrPromoteFailingList(state: Incomplete): NodeList? = state.list ?: 
+    private fun getOrPromoteFailingList(state: Incomplete): NodeList? = state.list ?:
         when (state) {
             is Empty -> NodeList() // we can allocate new empty list that'll get integrated into Failing state
             is JobNode<*> -> {
